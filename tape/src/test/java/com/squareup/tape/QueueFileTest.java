--- conflicted
+++ resolved
@@ -222,13 +222,9 @@
     final byte[] b = {3, 4, 5};
     queueFile.add(b);
 
-<<<<<<< HEAD
-    queueFile.peek(new QueueFileJava.ElementReader() {
-=======
     final AtomicInteger peeks = new AtomicInteger(0);
 
     queueFile.peek(new QueueFile.ElementReader() {
->>>>>>> 1281e7e8
       @Override public void read(InputStream in, int length) throws IOException {
         peeks.incrementAndGet();
 
